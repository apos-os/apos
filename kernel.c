// Copyright 2014 Andrew Oates.  All Rights Reserved.
//
// Licensed under the Apache License, Version 2.0 (the "License");
// you may not use this file except in compliance with the License.
// You may obtain a copy of the License at
//
//     http://www.apache.org/licenses/LICENSE-2.0
//
// Unless required by applicable law or agreed to in writing, software
// distributed under the License is distributed on an "AS IS" BASIS,
// WITHOUT WARRANTIES OR CONDITIONS OF ANY KIND, either express or implied.
// See the License for the specific language governing permissions and
// limitations under the License.

#include <stdint.h>

#include "common/kassert.h"
#include "common/klog.h"
#include "common/kstring.h"
#include "dev/interrupts.h"
#include "memory/kmalloc.h"
#include "proc/kthread.h"
#include "proc/process.h"
#include "memory/memory.h"
#include "memory/page_alloc.h"
#include "memory/page_fault.h"
#include "dev/ps2.h"
#include "dev/keyboard/ps2_keyboard.h"
#include "dev/keyboard/keyboard.h"
#include "dev/ld.h"
#include "dev/ata/ata.h"
#include "dev/pci/pci.h"
#include "dev/video/vga.h"
#include "dev/video/vterm.h"
#include "dev/timer.h"
#include "dev/usb/usb.h"
#include "kshell.h"
#include "proc/scheduler.h"
#include "vfs/vfs.h"
#include "test/ktest.h"
#include "test/kernel_tests.h"

#define LD_BUF_SIZE 1024

void pic_init();

static vterm_t* g_vterm = 0;
static video_t* g_video = 0;
static ld_t* g_ld = 0;

static void tick(void* arg) {
  static uint8_t i = 0;
  static const char* beat = "oO";
  i = (i + 1) % 2;

  video_setc(g_video, 0, video_get_width(g_video)-1, beat[i]);
}

static void add_timers() {
  KASSERT(0 == register_timer_callback(1000, 0, &tick, 0x0));
}

static void io_init() {
  static vkeyboard_t* kbd = 0x0;
  kbd = vkeyboard_create();
  KASSERT(ps2_keyboard_init(kbd));

  video_vga_init();
  g_video = video_get_default();
  g_vterm = vterm_create(g_video);
  klog_set_vterm(g_vterm);
  klog_set_mode(KLOG_VTERM);

  g_ld = ld_create(LD_BUF_SIZE);
  ld_set_sink(g_ld, &vterm_putc_sink, (void*)g_vterm);

  vkeyboard_set_handler(kbd, &ld_provide_sink, (void*)g_ld);
}

void kmain(memory_info_t* meminfo) {
  klog("\n\n@@@@@@@@@@@@@@@@@@@@@@@@@@@@@@@@@@@@@@@@@@@@@@@@@@@@@@@@@@@\n");
  klog(    "@                          APOO                           @\n");
  klog(    "@@@@@@@@@@@@@@@@@@@@@@@@@@@@@@@@@@@@@@@@@@@@@@@@@@@@@@@@@@@\n");
  klog("interrupts_init()\n");
  interrupts_init();
  klog("pic_init()\n");
  pic_init();

  enable_interrupts();

  klog("set_global_meminfo()\n");
  set_global_meminfo(meminfo);
  klog("page_frame_alloc_init()\n");
  page_frame_alloc_init(meminfo);
  klog("paging_init()\n");
  paging_init(meminfo);
  klog("kmalloc_init()\n");
  kmalloc_init();

  klog("pci_init()\n");
  pci_init();

  klog("ps2_init()\n");
  ps2_init();

  io_init();

  klog("ata_init()\n");
  ata_init();

  klog("timer_init()\n");
  timer_init();
  add_timers();

  klog("kthread_init()\n");
  kthread_init();
  klog("scheduler_init()\n");
  scheduler_init();
  klog("proc_init()\n");
  proc_init();

<<<<<<< HEAD
  klog("usb_init()\n");
  usb_init();
=======
  klog("vfs_init()\n");
  vfs_init();

  // TODO(aoates): is there a cleaner way of doing this?  The proc/vfs circular
  // dependency is gross.
  proc_current()->cwd = vfs_get_root_vnode();
>>>>>>> 2a53ec6e

  klog("initialization finished...\n");

  vterm_clear(g_vterm);
  klog("APOO\n");

  klog("meminfo: 0x");
  klog(utoa_hex((uint32_t)meminfo));
  klog("\nmeminfo->kernel_start_phys: 0x"); klog(utoa_hex(meminfo->kernel_start_phys));
  klog("\nmeminfo->kernel_end_phys:   0x"); klog(utoa_hex(meminfo->kernel_end_phys));
  klog("\nmeminfo->kernel_start_virt: 0x"); klog(utoa_hex(meminfo->kernel_start_virt));
  klog("\nmeminfo->kernel_end_virt:   0x"); klog(utoa_hex(meminfo->kernel_end_virt));
  klog("\nmeminfo->mapped_start:      0x"); klog(utoa_hex(meminfo->mapped_start));
  klog("\nmeminfo->mapped_end:        0x"); klog(utoa_hex(meminfo->mapped_end));
  klog("\nmeminfo->lower_memory:      0x"); klog(utoa_hex(meminfo->lower_memory));
  klog("\nmeminfo->upper_memory:      0x"); klog(utoa_hex(meminfo->upper_memory));
  klog("\nmeminfo->phys_map_start:    0x"); klog(utoa_hex(meminfo->phys_map_start));
  klog("\nmeminfo->phys_map_length:   0x"); klog(utoa_hex(meminfo->phys_map_length));
  klog("\n");

  kshell_main(g_ld);

  //page_frame_alloc_test();
  klog("DONE\n");
}<|MERGE_RESOLUTION|>--- conflicted
+++ resolved
@@ -119,17 +119,15 @@
   klog("proc_init()\n");
   proc_init();
 
-<<<<<<< HEAD
   klog("usb_init()\n");
   usb_init();
-=======
+
   klog("vfs_init()\n");
   vfs_init();
 
   // TODO(aoates): is there a cleaner way of doing this?  The proc/vfs circular
   // dependency is gross.
   proc_current()->cwd = vfs_get_root_vnode();
->>>>>>> 2a53ec6e
 
   klog("initialization finished...\n");
 
