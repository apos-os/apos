--- conflicted
+++ resolved
@@ -36,12 +36,9 @@
 #include "dev/video/vga.h"
 #include "dev/video/vterm.h"
 #include "dev/timer.h"
-<<<<<<< HEAD
 #include "dev/tty.h"
-=======
 #include "dev/usb/usb.h"
 #include "main/kshell.h"
->>>>>>> 5f320b39
 #include "proc/scheduler.h"
 #include "vfs/vfs.h"
 #include "syscall/init.h"
@@ -50,12 +47,7 @@
 
 #define LD_BUF_SIZE 1024
 
-<<<<<<< HEAD
 void pic_init(void);
-void kshell_main(apos_dev_t tty);
-=======
-void pic_init();
->>>>>>> 5f320b39
 
 static vterm_t* g_vterm = 0;
 static video_t* g_video = 0;
