--- conflicted
+++ resolved
@@ -28,15 +28,12 @@
 void page_alloc_test();
 void ld_test();
 void hashtable_test();
-<<<<<<< HEAD
-void ramfs_test();
-void vfs_test();
-=======
 void ramdisk_test();
 void ata_test();
 void slab_alloc_test();
 void kthread_pool_test();
 void flag_printf_test();
->>>>>>> cd58680a
+void ramfs_test();
+void vfs_test();
 
 #endif